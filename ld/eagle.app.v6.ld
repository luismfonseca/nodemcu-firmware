--- conflicted
+++ resolved
@@ -5,11 +5,7 @@
   dport0_0_seg :                      	org = 0x3FF00000, len = 0x10
   dram0_0_seg :                       	org = 0x3FFE8000, len = 0x14000
   iram1_0_seg :                       	org = 0x40100000, len = 0x8000
-<<<<<<< HEAD
-  irom0_0_seg :                       	org = 0x40210000, len = 0x56000
-=======
-  irom0_0_seg :                       	org = 0x40210000, len = 0x60000
->>>>>>> c529d56a
+  irom0_0_seg :                       	org = 0x40210000, len = 0x5A000
 }
 
 PHDRS
