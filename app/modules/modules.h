/**
 * External modules library
 */

#ifndef __MODULES_H__
#define __MODULES_H__

#if defined(LUA_USE_MODULES_GPIO)
#define MODULES_GPIO       "gpio"
#define ROM_MODULES_GPIO   \
    _ROM(MODULES_GPIO, luaopen_gpio, gpio_map)
#else
#define ROM_MODULES_GPIO
#endif

#if defined(LUA_USE_MODULES_PWM)
#define MODULES_PWM       "pwm"
#define ROM_MODULES_PWM   \
    _ROM(MODULES_PWM, luaopen_pwm, pwm_map)
#else
#define ROM_MODULES_PWM
#endif

#if defined(LUA_USE_MODULES_WIFI)
#define MODULES_WIFI       "wifi"
#define ROM_MODULES_WIFI   \
    _ROM(MODULES_WIFI, luaopen_wifi, wifi_map)
#else
#define ROM_MODULES_WIFI
#endif

#if defined(LUA_USE_MODULES_NET)
#define MODULES_NET       "net"
#define ROM_MODULES_NET   \
    _ROM(MODULES_NET, luaopen_net, net_map)
#else
#define ROM_MODULES_NET
#endif

#if defined(LUA_USE_MODULES_COAP)
#define MODULES_COAP       "coap"
#define ROM_MODULES_COAP   \
    _ROM(MODULES_COAP, luaopen_coap, coap_map)
#else
#define ROM_MODULES_COAP
#endif

#if defined(LUA_USE_MODULES_MQTT)
#define MODULES_MQTT       "mqtt"
#define ROM_MODULES_MQTT   \
    _ROM(MODULES_MQTT, luaopen_mqtt, mqtt_map)
#else
#define ROM_MODULES_MQTT
#endif

#if defined(LUA_USE_MODULES_U8G)
#define MODULES_U8G       "u8g"
#define ROM_MODULES_U8G   \
    _ROM(MODULES_U8G, luaopen_u8g, lu8g_map)
#else
#define ROM_MODULES_U8G
#endif

#if defined(LUA_USE_MODULES_I2C)
#define MODULES_I2C       "i2c"
#define ROM_MODULES_I2C   \
    _ROM(MODULES_I2C, luaopen_i2c, i2c_map)
#else
#define ROM_MODULES_I2C
#endif

#if defined(LUA_USE_MODULES_SPI)
#define MODULES_SPI       "spi"
#define ROM_MODULES_SPI   \
    _ROM(MODULES_SPI, luaopen_spi, spi_map)
#else
#define ROM_MODULES_SPI
#endif

#if defined(LUA_USE_MODULES_TMR)
#define MODULES_TMR       "tmr"
#define ROM_MODULES_TMR   \
    _ROM(MODULES_TMR, luaopen_tmr, tmr_map)
#else
#define ROM_MODULES_TMR
#endif

#if defined(LUA_USE_MODULES_NODE)
#define MODULES_NODE       "node"
#define ROM_MODULES_NODE   \
    _ROM(MODULES_NODE, luaopen_node, node_map)
#else
#define ROM_MODULES_NODE
#endif

#if defined(LUA_USE_MODULES_FILE)
#define MODULES_FILE       "file"
#define ROM_MODULES_FILE   \
    _ROM(MODULES_FILE, luaopen_file, file_map)
#else
#define ROM_MODULES_FILE
#endif

#if defined(LUA_USE_MODULES_ADC)
#define MODULES_ADC       "adc"
#define ROM_MODULES_ADC   \
    _ROM(MODULES_ADC, luaopen_adc, adc_map)
#else
#define ROM_MODULES_ADC
#endif

#if defined(LUA_USE_MODULES_UART)
#define MODULES_UART       "uart"
#define ROM_MODULES_UART   \
    _ROM(MODULES_UART, luaopen_uart, uart_map)
#else
#define ROM_MODULES_UART
#endif

#if defined(LUA_USE_MODULES_OW)
#define MODULES_OW       "ow"
#define ROM_MODULES_OW   \
    _ROM(MODULES_OW, luaopen_ow, ow_map)
#else
#define ROM_MODULES_OW
#endif

#if defined(LUA_USE_MODULES_BIT)
#define MODULES_BIT       "bit"
#define ROM_MODULES_BIT   \
    _ROM(MODULES_BIT, luaopen_bit, bit_map)
#else
#define ROM_MODULES_BIT
#endif

#if defined(LUA_USE_MODULES_WS2812)
#define MODULES_WS2812 "ws2812"
#define ROM_MODULES_WS2812 \
    _ROM(MODULES_WS2812, luaopen_ws2812, ws2812_map)
#else
#define ROM_MODULES_WS2812
#endif

#if defined(LUA_USE_MODULES_CJSON)
#define MODULES_CJSON "cjson"
#define ROM_MODULES_CJSON \
    _ROM(MODULES_CJSON, luaopen_cjson, cjson_map)
#else
#define ROM_MODULES_CJSON
#endif

#if defined(LUA_USE_MODULES_CRYPTO)
#define MODULES_CRYPTO       "crypto"
#define ROM_MODULES_CRYPTO   \
    _ROM(MODULES_CRYPTO, luaopen_crypto, crypto_map)
#else
#define ROM_MODULES_CRYPTO
#endif

<<<<<<< HEAD
=======
#if defined(LUA_USE_MODULES_RC)
#define MODULES_RC "rc"
#define ROM_MODULES_RC \
_ROM(MODULES_RC, luaopen_rc, rc_map)
#else
#define ROM_MODULES_RC
#endif

>>>>>>> 9b772816
#define LUA_MODULES_ROM     \
        ROM_MODULES_GPIO    \
        ROM_MODULES_PWM		\
        ROM_MODULES_WIFI	\
        ROM_MODULES_COAP	\
        ROM_MODULES_MQTT    \
        ROM_MODULES_U8G     \
        ROM_MODULES_I2C     \
        ROM_MODULES_SPI     \
        ROM_MODULES_TMR     \
        ROM_MODULES_NODE    \
        ROM_MODULES_FILE    \
        ROM_MODULES_NET     \
        ROM_MODULES_ADC     \
        ROM_MODULES_UART    \
        ROM_MODULES_OW      \
        ROM_MODULES_BIT     \
        ROM_MODULES_WS2812  \
        ROM_MODULES_CJSON  \
<<<<<<< HEAD
        ROM_MODULES_CRYPTO
=======
        ROM_MODULES_CRYPTO \
        ROM_MODULES_RC
>>>>>>> 9b772816

#endif<|MERGE_RESOLUTION|>--- conflicted
+++ resolved
@@ -157,8 +157,6 @@
 #define ROM_MODULES_CRYPTO
 #endif
 
-<<<<<<< HEAD
-=======
 #if defined(LUA_USE_MODULES_RC)
 #define MODULES_RC "rc"
 #define ROM_MODULES_RC \
@@ -167,7 +165,6 @@
 #define ROM_MODULES_RC
 #endif
 
->>>>>>> 9b772816
 #define LUA_MODULES_ROM     \
         ROM_MODULES_GPIO    \
         ROM_MODULES_PWM		\
@@ -187,11 +184,7 @@
         ROM_MODULES_BIT     \
         ROM_MODULES_WS2812  \
         ROM_MODULES_CJSON  \
-<<<<<<< HEAD
-        ROM_MODULES_CRYPTO
-=======
         ROM_MODULES_CRYPTO \
         ROM_MODULES_RC
->>>>>>> 9b772816
 
 #endif